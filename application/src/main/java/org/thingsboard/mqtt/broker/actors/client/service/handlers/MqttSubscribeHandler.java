/**
 * Copyright © 2016-2022 The Thingsboard Authors
 *
 * Licensed under the Apache License, Version 2.0 (the "License");
 * you may not use this file except in compliance with the License.
 * You may obtain a copy of the License at
 *
 *     http://www.apache.org/licenses/LICENSE-2.0
 *
 * Unless required by applicable law or agreed to in writing, software
 * distributed under the License is distributed on an "AS IS" BASIS,
 * WITHOUT WARRANTIES OR CONDITIONS OF ANY KIND, either express or implied.
 * See the License for the specific language governing permissions and
 * limitations under the License.
 */
package org.thingsboard.mqtt.broker.actors.client.service.handlers;

import com.google.common.util.concurrent.Futures;
import com.google.common.util.concurrent.ListenableFuture;
import com.google.common.util.concurrent.MoreExecutors;
import io.netty.handler.codec.mqtt.MqttSubAckMessage;
import lombok.RequiredArgsConstructor;
import lombok.extern.slf4j.Slf4j;
import org.springframework.stereotype.Service;
import org.springframework.util.CollectionUtils;
import org.springframework.util.StringUtils;
import org.thingsboard.mqtt.broker.actors.client.messages.mqtt.MqttSubscribeMsg;
import org.thingsboard.mqtt.broker.actors.client.service.subscription.ClientSubscriptionService;
import org.thingsboard.mqtt.broker.common.data.ApplicationSharedSubscription;
import org.thingsboard.mqtt.broker.common.data.ClientType;
import org.thingsboard.mqtt.broker.common.data.util.CallbackUtil;
import org.thingsboard.mqtt.broker.common.util.DonAsynchron;
import org.thingsboard.mqtt.broker.dao.client.application.ApplicationSharedSubscriptionService;
import org.thingsboard.mqtt.broker.dao.exception.DataValidationException;
import org.thingsboard.mqtt.broker.exception.MqttException;
import org.thingsboard.mqtt.broker.service.auth.AuthorizationRuleService;
import org.thingsboard.mqtt.broker.service.mqtt.MqttMessageGenerator;
import org.thingsboard.mqtt.broker.service.mqtt.PublishMsgDeliveryService;
import org.thingsboard.mqtt.broker.service.mqtt.persistence.MsgPersistenceManager;
import org.thingsboard.mqtt.broker.service.mqtt.retain.RetainedMsg;
import org.thingsboard.mqtt.broker.service.mqtt.retain.RetainedMsgService;
import org.thingsboard.mqtt.broker.service.mqtt.validation.TopicValidationService;
import org.thingsboard.mqtt.broker.service.subscription.TopicSubscription;
import org.thingsboard.mqtt.broker.service.subscription.shared.TopicSharedSubscription;
import org.thingsboard.mqtt.broker.session.ClientSessionCtx;
import org.thingsboard.mqtt.broker.util.MqttReasonCode;
import org.thingsboard.mqtt.broker.util.MqttReasonCodeResolver;

import java.util.ArrayList;
import java.util.List;
import java.util.Set;
import java.util.stream.Collectors;

@Service
@RequiredArgsConstructor
@Slf4j
public class MqttSubscribeHandler {

    private final MqttMessageGenerator mqttMessageGenerator;
    private final ClientSubscriptionService clientSubscriptionService;
    private final TopicValidationService topicValidationService;
    private final AuthorizationRuleService authorizationRuleService;
    private final RetainedMsgService retainedMsgService;
    private final PublishMsgDeliveryService publishMsgDeliveryService;
    private final ApplicationSharedSubscriptionService applicationSharedSubscriptionService;
    private final MsgPersistenceManager msgPersistenceManager;

    public void process(ClientSessionCtx ctx, MqttSubscribeMsg msg) throws MqttException {
        List<TopicSubscription> topicSubscriptions = msg.getTopicSubscriptions();

        log.trace("[{}][{}] Processing subscribe, messageId - {}, subscriptions - {}",
                ctx.getClientId(), ctx.getSessionId(), msg.getMessageId(), topicSubscriptions);

        List<MqttReasonCode> codes = collectMqttReasonCodes(ctx, topicSubscriptions);
        List<TopicSubscription> validTopicSubscriptions = collectValidSubscriptions(topicSubscriptions, codes);

        MqttSubAckMessage subAckMessage = mqttMessageGenerator.createSubAckMessage(msg.getMessageId(), codes);
        subscribeAndPersist(ctx, validTopicSubscriptions, subAckMessage);
    }

    private List<TopicSubscription> collectValidSubscriptions(List<TopicSubscription> topicSubscriptions, List<MqttReasonCode> codes) {
        List<TopicSubscription> validTopicSubscriptions = new ArrayList<>();
        for (int i = 0; i < codes.size(); i++) {
            if (MqttReasonCode.getGrantedQosList().contains(codes.get(i))) {
                validTopicSubscriptions.add(topicSubscriptions.get(i));
            }
        }
        return validTopicSubscriptions;
    }

    List<MqttReasonCode> collectMqttReasonCodes(ClientSessionCtx ctx, List<TopicSubscription> topicSubscriptions) {
        List<MqttReasonCode> codes = new ArrayList<>(topicSubscriptions.size());
        for (TopicSubscription subscription : topicSubscriptions) {
            var topic = subscription.getTopic();

            try {
                topicValidationService.validateTopicFilter(topic);
            } catch (DataValidationException e) {
                log.warn("[{}][{}] Not valid topic, reason - {}", ctx.getClientId(), ctx.getSessionId(), e);
                codes.add(MqttReasonCodeResolver.failure());
                continue;
            }

<<<<<<< HEAD
            if (!CollectionUtils.isEmpty(ctx.getAuthorizationRules())) {
                boolean isClientAuthorized = authorizationRuleService.isAuthorized(topic, ctx.getAuthorizationRules());
                if (!isClientAuthorized) {
                    log.warn("[{}][{}] Client is not authorized to subscribe to the topic {}",
                            ctx.getClientId(), ctx.getSessionId(), topic);
                    codes.add(MqttReasonCodeResolver.notAuthorizedSubscribe(ctx));
                    continue;
                }
            }
            codes.add(MqttReasonCode.valueOf(subscription.getQos()));
        }
        return codes;
=======
        MqttSubAckMessage subAckMessage = mqttMessageGenerator.createSubAckMessage(msg.getMessageId(), grantedQoSList);
        subscribeAndPersist(ctx, topicSubscriptions, subAckMessage);

        startProcessingSharedSubscriptions(ctx, topicSubscriptions);
    }

    private void startProcessingSharedSubscriptions(ClientSessionCtx ctx, List<TopicSubscription> topicSubscriptions) {
        if (!ctx.getSessionInfo().isPersistent()) {
            log.debug("[{}] The client session is not persistent to process shared subscriptions!", ctx.getClientId());
            return;
        }
        Set<TopicSharedSubscription> topicSharedSubscriptions = collectUniqueSharedSubscriptions(topicSubscriptions);
        if (CollectionUtils.isEmpty(topicSharedSubscriptions)) {
            log.debug("[{}] No shared subscriptions found!", ctx.getClientId());
            return;
        }
        ListenableFuture<Boolean> validationSuccessFuture = validateSharedSubscriptions(ctx, topicSharedSubscriptions);
        DonAsynchron.withCallback(validationSuccessFuture, validationSuccess -> {
            if (validationSuccess) {
                msgPersistenceManager.startProcessingSharedSubscriptions(ctx, topicSharedSubscriptions);
            } else {
                log.warn("Validation of shared subscriptions failed: {}", topicSharedSubscriptions);
            }
        }, throwable -> log.error("Failed to validate shared subscriptions {}", topicSharedSubscriptions, throwable));
    }

    private ListenableFuture<Boolean> validateSharedSubscriptions(ClientSessionCtx ctx, Set<TopicSharedSubscription> topicSharedSubscriptions) {
        if (ClientType.APPLICATION == ctx.getSessionInfo().getClientInfo().getType()) {
            return validateSharedSubscriptions(topicSharedSubscriptions);
        }
        return Futures.immediateFuture(true);
    }

    private ListenableFuture<Boolean> validateSharedSubscriptions(Set<TopicSharedSubscription> topicSharedSubscriptions) {
        List<ListenableFuture<Boolean>> futures = new ArrayList<>(topicSharedSubscriptions.size());
        for (TopicSharedSubscription topicSharedSubscription : topicSharedSubscriptions) {
            futures.add(Futures.transform(findSharedSubscriptionByTopic(topicSharedSubscription), sharedSubscription -> {
                if (sharedSubscription == null) {
                    log.warn("[{}] Failed to subscribe to a non-existent shared subscription topic!", topicSharedSubscription.getTopic());
                    return false;
                }
                return true;
            }, MoreExecutors.directExecutor()));
        }
        return Futures.transform(Futures.allAsList(futures), list -> list.stream().allMatch(bool -> bool), MoreExecutors.directExecutor());
    }

    private ListenableFuture<ApplicationSharedSubscription> findSharedSubscriptionByTopic(TopicSharedSubscription topicSharedSubscription) {
        return applicationSharedSubscriptionService.findSharedSubscriptionByTopicAsync(topicSharedSubscription.getTopic());
    }

    Set<TopicSharedSubscription> collectUniqueSharedSubscriptions(List<TopicSubscription> topicSubscriptions) {
        return topicSubscriptions
                .stream()
                .filter(subscription -> !StringUtils.isEmpty(subscription.getShareName()))
                .collect(Collectors.groupingBy(subscription ->
                        new TopicSharedSubscription(subscription.getTopic(), subscription.getShareName(), subscription.getQos())))
                .keySet();
>>>>>>> 68fd2351
    }

    private void subscribeAndPersist(ClientSessionCtx ctx, List<TopicSubscription> topicSubscriptions, MqttSubAckMessage subAckMessage) {
        String clientId = ctx.getSessionInfo().getClientInfo().getClientId();
        clientSubscriptionService.subscribeAndPersist(clientId, topicSubscriptions,
                CallbackUtil.createCallback(
                        () -> {
                            ctx.getChannel().writeAndFlush(subAckMessage);
                            processRetainedMessages(ctx, topicSubscriptions);
                        },
                        t -> log.warn("[{}][{}] Fail to process client subscription. Exception - {}, reason - {}",
                                clientId, ctx.getSessionId(), t.getClass().getSimpleName(), t.getMessage()))
        );
    }

    private void processRetainedMessages(ClientSessionCtx ctx, List<TopicSubscription> topicSubscriptions) {
        Set<RetainedMsg> retainedMsgSet = getRetainedMessagesForTopicSubscriptions(topicSubscriptions);
        retainedMsgSet.forEach(retainedMsg -> publishMsgDeliveryService.sendPublishMsgToClient(ctx, retainedMsg));
    }

    Set<RetainedMsg> getRetainedMessagesForTopicSubscriptions(List<TopicSubscription> topicSubscriptions) {
        return topicSubscriptions
                .stream()
                .filter(topicSubscription -> StringUtils.isEmpty(topicSubscription.getShareName()))
                .map(this::getRetainedMessagesForTopicSubscription)
                .flatMap(List::stream)
                .collect(Collectors.toSet());
    }

    private List<RetainedMsg> getRetainedMessagesForTopicSubscription(TopicSubscription topicSubscription) {
        List<RetainedMsg> retainedMessages = getRetainedMessages(topicSubscription);
        return retainedMessages
                .stream()
                .map(retainedMsg -> {
                    int minQoSValue = getMinQoSValue(topicSubscription, retainedMsg);
                    return newRetainedMsg(retainedMsg, minQoSValue);
                }).collect(Collectors.toList());
    }

    private List<RetainedMsg> getRetainedMessages(TopicSubscription topicSubscription) {
        return retainedMsgService.getRetainedMessages(topicSubscription.getTopic());
    }

    private RetainedMsg newRetainedMsg(RetainedMsg retainedMsg, int minQoSValue) {
        return new RetainedMsg(retainedMsg.getTopic(), retainedMsg.getPayload(), minQoSValue);
    }

    private int getMinQoSValue(TopicSubscription topicSubscription, RetainedMsg retainedMsg) {
        return Math.min(topicSubscription.getQos(), retainedMsg.getQosLevel());
    }
<<<<<<< HEAD
=======

    void validateSubscriptions(String clientId, UUID sessionId, List<TopicSubscription> subscriptions) {
        try {
            subscriptions.forEach(this::validateSubscription);
        } catch (DataValidationException e) {
            log.warn("[{}][{}] Not valid topic, reason - {}", clientId, sessionId, e.getMessage());
            throw new MqttException(e);
        }
    }

    private void validateSubscription(TopicSubscription subscription) {
        topicValidationService.validateTopicFilter(subscription.getTopic());

        String shareName = subscription.getShareName();
        if (shareName != null && shareName.isEmpty()) {
            throw new MqttException("Shared subscription 'shareName' must be at least one character long");
        }
        if (!StringUtils.isEmpty(shareName) && (shareName.contains("+") || shareName.contains("#"))) {
            throw new MqttException("Shared subscription 'shareName' can not contain single lvl (+) or multi lvl (#) wildcards");
        }
    }

    void validateClientAccess(ClientSessionCtx ctx, List<TopicSubscription> topicSubscriptions) {
        if (CollectionUtils.isEmpty(ctx.getAuthorizationRules())) {
            return;
        }
        List<String> topics = getTopicsListFromTopicSubscriptions(topicSubscriptions);
        topics.forEach(topic -> {
            boolean isClientAuthorized = authorizationRuleService.isAuthorized(topic, ctx.getAuthorizationRules());
            if (!isClientAuthorized) {
                log.warn("[{}][{}] Client is not authorized to subscribe to the topic {}",
                        ctx.getClientId(), ctx.getSessionId(), topic);
                throw new MqttException("Client is not authorized to subscribe to the topic");
            }
        });
    }

    private List<Integer> getQoSListFromTopicSubscriptions(List<TopicSubscription> topicSubscriptions) {
        return topicSubscriptions.stream().map(TopicSubscription::getQos).collect(Collectors.toList());
    }

    private List<String> getTopicsListFromTopicSubscriptions(List<TopicSubscription> topicSubscriptions) {
        return topicSubscriptions.stream().map(TopicSubscription::getTopic).collect(Collectors.toList());
    }
>>>>>>> 68fd2351
}<|MERGE_RESOLUTION|>--- conflicted
+++ resolved
@@ -49,6 +49,7 @@
 import java.util.ArrayList;
 import java.util.List;
 import java.util.Set;
+import java.util.UUID;
 import java.util.stream.Collectors;
 
 @Service
@@ -76,6 +77,8 @@
 
         MqttSubAckMessage subAckMessage = mqttMessageGenerator.createSubAckMessage(msg.getMessageId(), codes);
         subscribeAndPersist(ctx, validTopicSubscriptions, subAckMessage);
+
+        startProcessingSharedSubscriptions(ctx, validTopicSubscriptions);
     }
 
     private List<TopicSubscription> collectValidSubscriptions(List<TopicSubscription> topicSubscriptions, List<MqttReasonCode> codes) {
@@ -95,13 +98,13 @@
 
             try {
                 topicValidationService.validateTopicFilter(topic);
+                validateSharedSubscription(subscription);
             } catch (DataValidationException e) {
                 log.warn("[{}][{}] Not valid topic, reason - {}", ctx.getClientId(), ctx.getSessionId(), e);
                 codes.add(MqttReasonCodeResolver.failure());
                 continue;
             }
 
-<<<<<<< HEAD
             if (!CollectionUtils.isEmpty(ctx.getAuthorizationRules())) {
                 boolean isClientAuthorized = authorizationRuleService.isAuthorized(topic, ctx.getAuthorizationRules());
                 if (!isClientAuthorized) {
@@ -114,11 +117,6 @@
             codes.add(MqttReasonCode.valueOf(subscription.getQos()));
         }
         return codes;
-=======
-        MqttSubAckMessage subAckMessage = mqttMessageGenerator.createSubAckMessage(msg.getMessageId(), grantedQoSList);
-        subscribeAndPersist(ctx, topicSubscriptions, subAckMessage);
-
-        startProcessingSharedSubscriptions(ctx, topicSubscriptions);
     }
 
     private void startProcessingSharedSubscriptions(ClientSessionCtx ctx, List<TopicSubscription> topicSubscriptions) {
@@ -173,7 +171,6 @@
                 .collect(Collectors.groupingBy(subscription ->
                         new TopicSharedSubscription(subscription.getTopic(), subscription.getShareName(), subscription.getQos())))
                 .keySet();
->>>>>>> 68fd2351
     }
 
     private void subscribeAndPersist(ClientSessionCtx ctx, List<TopicSubscription> topicSubscriptions, MqttSubAckMessage subAckMessage) {
@@ -224,51 +221,14 @@
     private int getMinQoSValue(TopicSubscription topicSubscription, RetainedMsg retainedMsg) {
         return Math.min(topicSubscription.getQos(), retainedMsg.getQosLevel());
     }
-<<<<<<< HEAD
-=======
-
-    void validateSubscriptions(String clientId, UUID sessionId, List<TopicSubscription> subscriptions) {
-        try {
-            subscriptions.forEach(this::validateSubscription);
-        } catch (DataValidationException e) {
-            log.warn("[{}][{}] Not valid topic, reason - {}", clientId, sessionId, e.getMessage());
-            throw new MqttException(e);
-        }
-    }
-
-    private void validateSubscription(TopicSubscription subscription) {
-        topicValidationService.validateTopicFilter(subscription.getTopic());
-
+
+    private void validateSharedSubscription(TopicSubscription subscription) {
         String shareName = subscription.getShareName();
         if (shareName != null && shareName.isEmpty()) {
-            throw new MqttException("Shared subscription 'shareName' must be at least one character long");
+            throw new DataValidationException("Shared subscription 'shareName' must be at least one character long");
         }
         if (!StringUtils.isEmpty(shareName) && (shareName.contains("+") || shareName.contains("#"))) {
-            throw new MqttException("Shared subscription 'shareName' can not contain single lvl (+) or multi lvl (#) wildcards");
-        }
-    }
-
-    void validateClientAccess(ClientSessionCtx ctx, List<TopicSubscription> topicSubscriptions) {
-        if (CollectionUtils.isEmpty(ctx.getAuthorizationRules())) {
-            return;
-        }
-        List<String> topics = getTopicsListFromTopicSubscriptions(topicSubscriptions);
-        topics.forEach(topic -> {
-            boolean isClientAuthorized = authorizationRuleService.isAuthorized(topic, ctx.getAuthorizationRules());
-            if (!isClientAuthorized) {
-                log.warn("[{}][{}] Client is not authorized to subscribe to the topic {}",
-                        ctx.getClientId(), ctx.getSessionId(), topic);
-                throw new MqttException("Client is not authorized to subscribe to the topic");
-            }
-        });
-    }
-
-    private List<Integer> getQoSListFromTopicSubscriptions(List<TopicSubscription> topicSubscriptions) {
-        return topicSubscriptions.stream().map(TopicSubscription::getQos).collect(Collectors.toList());
-    }
-
-    private List<String> getTopicsListFromTopicSubscriptions(List<TopicSubscription> topicSubscriptions) {
-        return topicSubscriptions.stream().map(TopicSubscription::getTopic).collect(Collectors.toList());
-    }
->>>>>>> 68fd2351
+            throw new DataValidationException("Shared subscription 'shareName' can not contain single lvl (+) or multi lvl (#) wildcards");
+        }
+    }
 }