--- conflicted
+++ resolved
@@ -33,10 +33,7 @@
 import org.thingsboard.mqtt.broker.util.MqttReasonCodeResolver;
 
 import java.util.List;
-<<<<<<< HEAD
-=======
 import java.util.Set;
->>>>>>> 68fd2351
 import java.util.UUID;
 import java.util.stream.Collectors;
 
@@ -59,12 +56,8 @@
         clientSubscriptionService.unsubscribeAndPersist(clientId, msg.getTopics(),
                 CallbackUtil.createCallback(
                         () -> ctx.getChannel().writeAndFlush(unSubAckMessage),
-<<<<<<< HEAD
                         t -> log.warn("[{}][{}] Failed to process client unsubscription", clientId, sessionId, t)
                 ));
-=======
-                        t -> log.warn("[{}][{}] Failed to process client unsubscribe msg. Exception - {}, reason - {}",
-                                clientId, sessionId, t.getClass().getSimpleName(), t.getMessage())));
 
         stopProcessingApplicationSharedSubscriptions(ctx, msg.getTopics());
     }
@@ -87,7 +80,6 @@
                         NettyMqttConverter.getTopicName(topic),
                         NettyMqttConverter.getShareName(topic)))
                 .collect(Collectors.toSet());
->>>>>>> 68fd2351
     }
 
 }