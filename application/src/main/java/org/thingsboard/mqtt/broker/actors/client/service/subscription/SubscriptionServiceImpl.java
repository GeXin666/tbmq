/**
 * Copyright © 2016-2022 The Thingsboard Authors
 *
 * Licensed under the Apache License, Version 2.0 (the "License");
 * you may not use this file except in compliance with the License.
 * You may obtain a copy of the License at
 *
 *     http://www.apache.org/licenses/LICENSE-2.0
 *
 * Unless required by applicable law or agreed to in writing, software
 * distributed under the License is distributed on an "AS IS" BASIS,
 * WITHOUT WARRANTIES OR CONDITIONS OF ANY KIND, either express or implied.
 * See the License for the specific language governing permissions and
 * limitations under the License.
 */
package org.thingsboard.mqtt.broker.actors.client.service.subscription;

import lombok.extern.slf4j.Slf4j;
import org.springframework.scheduling.annotation.Scheduled;
import org.springframework.stereotype.Service;
import org.thingsboard.mqtt.broker.exception.SubscriptionTrieClearException;
import org.thingsboard.mqtt.broker.service.stats.StatsManager;
import org.thingsboard.mqtt.broker.service.stats.timer.SubscriptionTimerStats;
import org.thingsboard.mqtt.broker.service.subscription.ClientSubscription;
import org.thingsboard.mqtt.broker.service.subscription.SubscriptionTrie;
import org.thingsboard.mqtt.broker.service.subscription.TopicSubscription;
import org.thingsboard.mqtt.broker.service.subscription.ValueWithTopicFilter;

import java.util.Collection;
import java.util.List;
import java.util.concurrent.TimeUnit;

@Slf4j
@Service
public class SubscriptionServiceImpl implements SubscriptionService {

    private final SubscriptionTrie<ClientSubscription> subscriptionTrie;
    private final SubscriptionTimerStats subscriptionTimerStats;

    public SubscriptionServiceImpl(SubscriptionTrie<ClientSubscription> subscriptionTrie, StatsManager statsManager) {
        this.subscriptionTrie = subscriptionTrie;
        this.subscriptionTimerStats = statsManager.getSubscriptionTimerStats();
    }

    @Override
    public void subscribe(String clientId, Collection<TopicSubscription> topicSubscriptions) {
        log.trace("Executing subscribe [{}] [{}]", clientId, topicSubscriptions);
        for (TopicSubscription topicSubscription : topicSubscriptions) {
<<<<<<< HEAD
            subscriptionTrie.put(topicSubscription.getTopic(), new ClientSubscription(
                    clientId, topicSubscription.getQos(), topicSubscription.getOptions()
            ));
=======
            subscriptionTrie.put(
                    topicSubscription.getTopic(),
                    new ClientSubscription(clientId, topicSubscription.getQos(), topicSubscription.getShareName())
            );
>>>>>>> 47bd1fb9
        }
    }

    @Override
    public void unsubscribe(String clientId, Collection<String> topicFilters) {
        log.trace("Executing unsubscribe [{}] [{}]", clientId, topicFilters);
        for (String topicFilter : topicFilters) {
            boolean successfullyDeleted = subscriptionTrie.delete(topicFilter, val -> clientId.equals(val.getClientId()));
            if (!successfullyDeleted) {
                log.debug("[{}] Client wasn't subscribed to the topic filter {}", clientId, topicFilter);
            }
        }
    }

    @Override
    public List<ValueWithTopicFilter<ClientSubscription>> getSubscriptions(String topic) {
        long startTime = System.nanoTime();
        List<ValueWithTopicFilter<ClientSubscription>> subscriptions = subscriptionTrie.get(topic);
        subscriptionTimerStats.logSubscriptionsLookup(System.nanoTime() - startTime, TimeUnit.NANOSECONDS);
        return subscriptions;
    }

    @Override
    public void clearEmptyTopicNodes() throws SubscriptionTrieClearException {
        log.trace("Executing clearEmptyTopicNodes");
        subscriptionTrie.clearEmptyNodes();
    }

    @Scheduled(cron = "${mqtt.subscription-trie.clear-nodes-cron}", zone = "${mqtt.subscription-trie.clear-nodes-zone}")
    private void scheduleEmptyNodeClear() {
        log.info("Start clearing empty nodes in SubscriptionTrie");
        try {
            subscriptionTrie.clearEmptyNodes();
        } catch (SubscriptionTrieClearException e) {
            log.error("Failed to clear empty nodes. Reason - {}.", e.getMessage());
        }
    }
}<|MERGE_RESOLUTION|>--- conflicted
+++ resolved
@@ -46,16 +46,14 @@
     public void subscribe(String clientId, Collection<TopicSubscription> topicSubscriptions) {
         log.trace("Executing subscribe [{}] [{}]", clientId, topicSubscriptions);
         for (TopicSubscription topicSubscription : topicSubscriptions) {
-<<<<<<< HEAD
-            subscriptionTrie.put(topicSubscription.getTopic(), new ClientSubscription(
-                    clientId, topicSubscription.getQos(), topicSubscription.getOptions()
-            ));
-=======
             subscriptionTrie.put(
                     topicSubscription.getTopic(),
-                    new ClientSubscription(clientId, topicSubscription.getQos(), topicSubscription.getShareName())
+                    new ClientSubscription(
+                            clientId,
+                            topicSubscription.getQos(),
+                            topicSubscription.getShareName(),
+                            topicSubscription.getOptions())
             );
->>>>>>> 47bd1fb9
         }
     }
 
