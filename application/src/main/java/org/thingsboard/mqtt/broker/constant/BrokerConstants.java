/**
 * Copyright © 2016-2022 The Thingsboard Authors
 *
 * Licensed under the Apache License, Version 2.0 (the "License");
 * you may not use this file except in compliance with the License.
 * You may obtain a copy of the License at
 *
 *     http://www.apache.org/licenses/LICENSE-2.0
 *
 * Unless required by applicable law or agreed to in writing, software
 * distributed under the License is distributed on an "AS IS" BASIS,
 * WITHOUT WARRANTIES OR CONDITIONS OF ANY KIND, either express or implied.
 * See the License for the specific language governing permissions and
 * limitations under the License.
 */
package org.thingsboard.mqtt.broker.constant;

import org.thingsboard.mqtt.broker.gen.queue.QueueProtos;

public class BrokerConstants {

    public static final char TOPIC_DELIMITER = '/';
    public static final String MULTI_LEVEL_WILDCARD = "#";
    public static final String SINGLE_LEVEL_WILDCARD = "+";
<<<<<<< HEAD
=======
    public static final String SHARED_SUBSCRIPTION_PREFIX = "$share/";
    public static final int SHARE_NAME_IDX = SHARED_SUBSCRIPTION_PREFIX.length();
>>>>>>> cec27cc6

    public static final String SERVICE_ID_HEADER = "serviceId";

    public static final QueueProtos.ClientSessionInfoProto EMPTY_CLIENT_SESSION_INFO_PROTO = QueueProtos.ClientSessionInfoProto.newBuilder().build();
    public static final QueueProtos.RetainedMsgProto EMPTY_RETAINED_MSG_PROTO = QueueProtos.RetainedMsgProto.newBuilder().build();

    //client session event constants
    public static final String REQUEST_ID_HEADER = "requestId";
    public static final String RESPONSE_TOPIC_HEADER = "responseTopic";
    public static final String REQUEST_TIME = "requestTime";

    public static final String FAILED_TO_CONNECT_CLIENT_MSG = "Failed to connect client";

}<|MERGE_RESOLUTION|>--- conflicted
+++ resolved
@@ -22,11 +22,8 @@
     public static final char TOPIC_DELIMITER = '/';
     public static final String MULTI_LEVEL_WILDCARD = "#";
     public static final String SINGLE_LEVEL_WILDCARD = "+";
-<<<<<<< HEAD
-=======
     public static final String SHARED_SUBSCRIPTION_PREFIX = "$share/";
     public static final int SHARE_NAME_IDX = SHARED_SUBSCRIPTION_PREFIX.length();
->>>>>>> cec27cc6
 
     public static final String SERVICE_ID_HEADER = "serviceId";
 
