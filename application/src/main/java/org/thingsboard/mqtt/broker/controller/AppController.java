/**
 * Copyright © 2016-2023 The Thingsboard Authors
 *
 * Licensed under the Apache License, Version 2.0 (the "License");
 * you may not use this file except in compliance with the License.
 * You may obtain a copy of the License at
 *
 *     http://www.apache.org/licenses/LICENSE-2.0
 *
 * Unless required by applicable law or agreed to in writing, software
 * distributed under the License is distributed on an "AS IS" BASIS,
 * WITHOUT WARRANTIES OR CONDITIONS OF ANY KIND, either express or implied.
 * See the License for the specific language governing permissions and
 * limitations under the License.
 */
package org.thingsboard.mqtt.broker.controller;

import io.swagger.annotations.ApiOperation;
import lombok.RequiredArgsConstructor;
import org.springframework.security.access.prepost.PreAuthorize;
import org.springframework.web.bind.annotation.RequestMapping;
import org.springframework.web.bind.annotation.RequestMethod;
import org.springframework.web.bind.annotation.RequestParam;
import org.springframework.web.bind.annotation.ResponseBody;
import org.springframework.web.bind.annotation.RestController;
import org.thingsboard.mqtt.broker.actors.TbActorId;
import org.thingsboard.mqtt.broker.actors.TbActorSystem;
import org.thingsboard.mqtt.broker.common.data.exception.ThingsboardException;
import org.thingsboard.mqtt.broker.common.data.page.PageData;
import org.thingsboard.mqtt.broker.common.data.page.PageLink;
import org.thingsboard.mqtt.broker.common.data.queue.KafkaBroker;
import org.thingsboard.mqtt.broker.common.data.queue.KafkaConsumerGroup;
import org.thingsboard.mqtt.broker.common.data.queue.KafkaTopic;
import org.thingsboard.mqtt.broker.config.BrokerHomePageConfig;
import org.thingsboard.mqtt.broker.dto.HomePageConfigDto;
import org.thingsboard.mqtt.broker.queue.TbQueueAdmin;
import org.thingsboard.mqtt.broker.service.mqtt.persistence.application.topic.ApplicationRemovedEventProcessor;

import java.util.Collection;
import java.util.List;

@RestController
@RequiredArgsConstructor
@RequestMapping("/api/app")
public class AppController extends BaseController {

    private final TbActorSystem tbActorSystem;
    private final ApplicationRemovedEventProcessor applicationRemovedEventProcessor;
    private final TbQueueAdmin tbQueueAdmin;
    private final BrokerHomePageConfig brokerHomePageConfig;

    @PreAuthorize("hasAuthority('SYS_ADMIN')")
    @ApiOperation(value = "Get all running actors", hidden = true)
    @RequestMapping(value = "/active-actors", method = RequestMethod.GET)
    @ResponseBody
    public Collection<TbActorId> getAllActorIds() throws ThingsboardException {
        try {
            return tbActorSystem.getAllActorIds();
        } catch (Exception e) {
            throw handleException(e);
        }
    }

    @PreAuthorize("hasAuthority('SYS_ADMIN')")
    @RequestMapping(value = "/remove-topics", method = RequestMethod.DELETE)
    @ResponseBody
    public void removeApplicationTopics() throws ThingsboardException {
        try {
            applicationRemovedEventProcessor.processEvents();
        } catch (Exception e) {
            throw handleException(e);
        }
    }

    @PreAuthorize("hasAuthority('SYS_ADMIN')")
    @RequestMapping(value = "/cluster-info", method = RequestMethod.GET)
    @ResponseBody
    public PageData<KafkaBroker> getKafkaClusterInfo() throws ThingsboardException {
        try {
            return checkNotNull(tbQueueAdmin.getClusterInfo());
        } catch (Exception e) {
            throw handleException(e);
        }
    }

    @PreAuthorize("hasAuthority('SYS_ADMIN')")
    @RequestMapping(value = "/kafka-topics", params = {"pageSize", "page"}, method = RequestMethod.GET)
    @ResponseBody
    public PageData<KafkaTopic> getKafkaTopics(@RequestParam int pageSize,
                                               @RequestParam int page,
                                               @RequestParam(required = false) String textSearch,
                                               @RequestParam(required = false) String sortProperty,
                                               @RequestParam(required = false) String sortOrder) throws ThingsboardException {
        try {
            PageLink pageLink = createPageLink(pageSize, page, textSearch, sortProperty, sortOrder);
            return checkNotNull(tbQueueAdmin.getTopics(pageLink));
        } catch (Exception e) {
            throw handleException(e);
        }
    }

    @PreAuthorize("hasAuthority('SYS_ADMIN')")
    @RequestMapping(value = "/consumer-groups", params = {"pageSize", "page"}, method = RequestMethod.GET)
    @ResponseBody
    public PageData<KafkaConsumerGroup> getKafkaConsumerGroups(@RequestParam int pageSize,
                                                               @RequestParam int page,
                                                               @RequestParam(required = false) String textSearch,
                                                               @RequestParam(required = false) String sortProperty,
                                                               @RequestParam(required = false) String sortOrder) throws ThingsboardException {
        try {
            PageLink pageLink = createPageLink(pageSize, page, textSearch, sortProperty, sortOrder);
            return checkNotNull(tbQueueAdmin.getConsumerGroups(pageLink));
        } catch (Exception e) {
            throw handleException(e);
        }
    }

    @PreAuthorize("hasAuthority('SYS_ADMIN')")
    @RequestMapping(value = "/config", method = RequestMethod.GET)
    @ResponseBody
    public HomePageConfigDto getBrokerConfig() throws ThingsboardException {
        try {
            return brokerHomePageConfig.getConfig();
        } catch (Exception e) {
            throw handleException(e);
        }
    }

<<<<<<< HEAD
    @PreAuthorize("hasAuthority('SYS_ADMIN')")
    @RequestMapping(value = "/brokers", method = RequestMethod.GET)
    @ResponseBody
    public List<String> getBrokerServiceIds() throws ThingsboardException {
        try {
            return tbQueueAdmin.getBrokerServiceIds();
=======
    // TODO: 10.04.23 remove this!
    @PreAuthorize("hasAuthority('SYS_ADMIN')")
    @RequestMapping(value = "/test", method = RequestMethod.DELETE)
    @ResponseBody
    public void deleteAllApplicationTopics() throws ThingsboardException {
        try {
            tbQueueAdmin.deleteAppTopics();
>>>>>>> 8faabae8
        } catch (Exception e) {
            throw handleException(e);
        }
    }
}<|MERGE_RESOLUTION|>--- conflicted
+++ resolved
@@ -126,14 +126,17 @@
         }
     }
 
-<<<<<<< HEAD
     @PreAuthorize("hasAuthority('SYS_ADMIN')")
     @RequestMapping(value = "/brokers", method = RequestMethod.GET)
     @ResponseBody
     public List<String> getBrokerServiceIds() throws ThingsboardException {
         try {
             return tbQueueAdmin.getBrokerServiceIds();
-=======
+        } catch (Exception e) {
+            throw handleException(e);
+        }
+    }
+
     // TODO: 10.04.23 remove this!
     @PreAuthorize("hasAuthority('SYS_ADMIN')")
     @RequestMapping(value = "/test", method = RequestMethod.DELETE)
@@ -141,7 +144,6 @@
     public void deleteAllApplicationTopics() throws ThingsboardException {
         try {
             tbQueueAdmin.deleteAppTopics();
->>>>>>> 8faabae8
         } catch (Exception e) {
             throw handleException(e);
         }
