--- conflicted
+++ resolved
@@ -25,11 +25,8 @@
 public class ClientSubscription {
     private final String clientId;
     private final int qosValue;
-<<<<<<< HEAD
+    private final String shareName;
     private final SubscriptionOptions options;
-=======
-    private final String shareName;
->>>>>>> 47bd1fb9
 
     @Override
     public boolean equals(Object o) {
