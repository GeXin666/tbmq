--- conflicted
+++ resolved
@@ -29,20 +29,19 @@
 public class TopicSubscription {
     private final String topic;
     private final int qos;
-<<<<<<< HEAD
+    private final String shareName;
     private final SubscriptionOptions options;
-=======
-    private final String shareName;
->>>>>>> 47bd1fb9
 
     public TopicSubscription(String topic, int qos) {
-        this.topic = topic;
-        this.qos = qos;
-<<<<<<< HEAD
-        this.options = SubscriptionOptions.newInstance();
-=======
-        this.shareName = null;
->>>>>>> 47bd1fb9
+        this(topic, qos, null, SubscriptionOptions.newInstance());
+    }
+
+    public TopicSubscription(String topic, int qos, String shareName) {
+        this(topic, qos, shareName, SubscriptionOptions.newInstance());
+    }
+
+    public TopicSubscription(String topic, int qos, SubscriptionOptions options) {
+        this(topic, qos, null, options);
     }
 
     @Override
