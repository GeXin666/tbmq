--- conflicted
+++ resolved
@@ -36,10 +36,6 @@
 import org.thingsboard.mqtt.broker.common.data.security.MqttClientCredentials;
 import org.thingsboard.mqtt.broker.dao.DaoSqlTest;
 import org.thingsboard.mqtt.broker.dao.client.MqttClientCredentialsService;
-<<<<<<< HEAD
-import org.thingsboard.mqtt.broker.service.integration.AbstractPubSubIntegrationTest;
-=======
->>>>>>> c0b8b6c4
 import org.thingsboard.mqtt.broker.service.mqtt.ClientSession;
 import org.thingsboard.mqtt.broker.service.mqtt.client.session.ClientSessionCache;
 import org.thingsboard.mqtt.broker.service.mqtt.client.session.ClientSessionCtxService;
@@ -123,11 +119,7 @@
         SessionInfo sessionInfo = persistedClientSession.getSessionInfo();
         Assert.assertFalse(persistedClientSession.isConnected());
         Assert.assertTrue(sessionInfo.isPersistent());
-<<<<<<< HEAD
-        Assert.assertEquals(new ClientInfo(TEST_CLIENT_ID, ClientType.APPLICATION), sessionInfo.getClientInfo());
-=======
         Assert.assertEquals(new ClientInfo(TEST_CLIENT_ID, ClientType.DEVICE), sessionInfo.getClientInfo());
->>>>>>> c0b8b6c4
         Set<TopicSubscription> persistedTopicSubscriptions = clientSubscriptionCache.getClientSubscriptions(TEST_CLIENT_ID);
         Assert.assertTrue(persistedTopicSubscriptions.size() == TEST_TOPIC_SUBSCRIPTIONS.size()
                 && persistedTopicSubscriptions.containsAll(TEST_TOPIC_SUBSCRIPTIONS));
@@ -176,11 +168,7 @@
         SessionInfo sessionInfo = persistedClientSession.getSessionInfo();
         Assert.assertTrue(persistedClientSession.isConnected());
         Assert.assertTrue(sessionInfo.isPersistent());
-<<<<<<< HEAD
-        Assert.assertEquals(new ClientInfo(TEST_CLIENT_ID, ClientType.APPLICATION), sessionInfo.getClientInfo());
-=======
         Assert.assertEquals(new ClientInfo(TEST_CLIENT_ID, ClientType.DEVICE), sessionInfo.getClientInfo());
->>>>>>> c0b8b6c4
         Set<TopicSubscription> persistedTopicSubscriptions = clientSubscriptionCache.getClientSubscriptions(TEST_CLIENT_ID);
         Assert.assertTrue(persistedTopicSubscriptions.size() == TEST_TOPIC_SUBSCRIPTIONS.size()
                 && persistedTopicSubscriptions.containsAll(TEST_TOPIC_SUBSCRIPTIONS));
