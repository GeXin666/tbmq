/**
 * Copyright © 2016-2022 The Thingsboard Authors
 *
 * Licensed under the Apache License, Version 2.0 (the "License");
 * you may not use this file except in compliance with the License.
 * You may obtain a copy of the License at
 *
 *     http://www.apache.org/licenses/LICENSE-2.0
 *
 * Unless required by applicable law or agreed to in writing, software
 * distributed under the License is distributed on an "AS IS" BASIS,
 * WITHOUT WARRANTIES OR CONDITIONS OF ANY KIND, either express or implied.
 * See the License for the specific language governing permissions and
 * limitations under the License.
 */
syntax = "proto3";
package queue;

option java_package = "org.thingsboard.mqtt.broker.gen.queue";
option java_outer_classname = "QueueProtos";

message SessionInfoProto {
  ServiceInfo serviceInfo = 1;
  int64 sessionIdMSB = 2;
  int64 sessionIdLSB = 3;
  ClientInfoProto clientInfo = 4;
  bool persistent = 5;
  ConnectionInfoProto connectionInfo = 6;
}

message PublishMsgProto {
  SessionInfoProto sessionInfo = 1;
  int32 packetId = 2;
  bytes payload = 3;
  bool retain = 4;
  int32 qos = 5;
  string topicName = 6;
  repeated UserPropertyProto userProperties = 7;
}

message UserPropertyProto {
  string key = 1;
  string value = 2;
}

enum RetainHandling {
  SEND = 0;
  SEND_IF_NOT_EXISTS = 1;
  DONT_SEND = 2;
}

message SubscriptionOptionsProto {
  bool noLocal = 1;
  bool retainAsPublish = 2;
  RetainHandling retainHandling = 3;
}

message TopicSubscriptionProto {
  string topic = 1;
  int32 qos = 2;
<<<<<<< HEAD
  SubscriptionOptionsProto options = 3;
=======
  optional string shareName = 3;
>>>>>>> 47bd1fb9
}

message ClientInfoProto {
  string clientId = 1;
  string clientType = 2;
}

message ConnectionInfoProto {
  int64 connectedAt = 1;
  int64 disconnectedAt = 2;
  int32 keepAlive = 3;
}

message RetainedMsgProto {
  bytes payload = 1;
  int32 qos = 2;
  string topic = 3;
  repeated UserPropertyProto userProperties = 4;
}

message ClientSessionInfoProto {
  bool connected = 1;
  SessionInfoProto sessionInfo = 2;
  int64 lastUpdatedTime = 3;
}

// TODO: Create two inner objects (newSessionEvent and updateSessionEvent)
message ClientSessionEventProto {
  string eventType = 1;
  SessionInfoProto sessionInfo = 2;
}

message ClientSessionEventResponseProto {
  bool success = 1;
  bool wasPrevSessionPersistent = 2;
}

message ClientSubscriptionsProto {
  repeated TopicSubscriptionProto subscriptions = 1;
}

message LastPublishCtxProto {
  int32 packetId = 1;
}

message DisconnectClientCommandProto {
  int64 sessionIdMSB = 1;
  int64 sessionIdLSB = 2;
  bool isNewSessionPersistent = 3;
}

message TimeProto {
  int64 timestamp = 1;
}

message DevicePublishMsgProto {
  int64 serialNumber = 1;
  int64 time = 2;
  int32 packetId = 3;
  bytes payload = 4;
  int32 qos = 5;
  string topicName = 6;
  string clientId = 7;
  string packetType = 8;
  repeated UserPropertyProto userProperties = 9;
  bool retain = 10;
}

message ClientPublishMsgProto {
  string clientId = 1;
  PublishMsgProto publishMsg = 2;
}

/**
 * Service Discovery Data Structures;
 */
message ServiceInfo {
  string serviceId = 1;
}

message ApplicationRemovedEventProto {
  string clientId = 1;
}<|MERGE_RESOLUTION|>--- conflicted
+++ resolved
@@ -58,11 +58,8 @@
 message TopicSubscriptionProto {
   string topic = 1;
   int32 qos = 2;
-<<<<<<< HEAD
-  SubscriptionOptionsProto options = 3;
-=======
   optional string shareName = 3;
->>>>>>> 47bd1fb9
+  SubscriptionOptionsProto options = 4;
 }
 
 message ClientInfoProto {
